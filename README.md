--- conflicted
+++ resolved
@@ -3,56 +3,6 @@
 Trustless payment escrow for HTTP 402 APIs with oracle-verified quality assessment on Solana.
 
 [![License](https://img.shields.io/badge/license-MIT-blue.svg)](LICENSE)
-<<<<<<< HEAD
-[![Tests](https://img.shields.io/badge/tests-101%20passing-success)](./tests)
-[![Coverage](https://img.shields.io/badge/coverage-91%25-brightgreen)](./tests)
-[![Anchor](https://img.shields.io/badge/Anchor-0.30.1-663399)](https://www.anchor-lang.com/)
-[![TypeScript](https://img.shields.io/badge/TypeScript-5.0+-3178C6?logo=typescript)](https://www.typescriptlang.org/)
-
-## HTTP 402 payments with oracle-verified quality assessment and proportional refunds
-
-**Quick Access:**
-- **Live Demo**: https://x402kamiyo.github.io/x402resolve
-- **API Endpoint**: https://x402resolve.kamiyo.ai
-- **Devnet Program**: [`D9adezZ12cosX3GG2jK6PpbwMFLHzcCYVpcPCFcaciYP`](https://explorer.solana.com/address/D9adezZ12cosX3GG2jK6PpbwMFLHzcCYVpcPCFcaciYP?cluster=devnet)
-- **Video**: (in production)
-
-## Table of Contents
-
-- [Solana x402 Hackathon Tracks & Bounties](#solana-x402-hackathon-tracks--bounties)
-- [Overview](#overview)
-- [Quick Start](#quick-start)
-- [Economics](#economics)
-- [Architecture](#architecture)
-- [Quality Scoring](#quality-scoring)
-- [Live Deployment](#live-deployment)
-- [Installation](#installation)
-- [Documentation](#documentation)
-- [Examples](#examples)
-- [Performance](#performance)
-- [Security](#security)
-
-## Solana x402 Hackathon Tracks & Bounties
-
-### Applying for
-
-| Track | Prize | Implementation |
-|-------|-------|----------------|
-| Best Trustless Agent | $10,000 | Oracle reputation, stake-based validation, PDA escrow |
-| Best x402 Dev Tool | $10,000 | TypeScript/Python SDKs, HTTP 402 middleware, agent client |
-| Best x402 API Integration | $10,000 | Production API, quality-verified micropayments |
-| Best use of Switchboard | $5,000 | Multi-oracle consensus integration |
-
-## Overview
-
-RFC 9110 HTTP 402 implementation with Solana PDA escrow and oracle quality verification. Refunds scale 0-100% based on quality score.
-
-**Technical Features:**
-- Quality-proportional refunds (semantic, completeness, freshness scoring)
-- Oracle verification: Python ML + Switchboard multi-oracle consensus
-- PDA escrow (no admin keys, Ed25519 signatures)
-- 99.9% lower cost vs traditional chargeback systems
-=======
 [![Anchor](https://img.shields.io/badge/Anchor-0.31.1-663399)](https://www.anchor-lang.com/)
 
 ## Overview
@@ -70,7 +20,6 @@
 - Timestamp validation (300s freshness window)
 - Reputation tracking for agents and APIs
 - Rate limiting with verification tiers
->>>>>>> 84552e7b
 
 ## Quick Start
 
@@ -101,21 +50,6 @@
 const result = await agent.consumeAPI(url, params, { expectedSchema });
 ```
 
-<<<<<<< HEAD
-## Economics
-
-Cost comparison at 1% dispute rate (100 disputes/month, $5K spend):
-
-| Method | Cost/Dispute | Total/Month | Resolution |
-|--------|--------------|-------------|------------|
-| Traditional | $35 | $3,500 | 30-90 days |
-| x402Resolve | $0.005 | $0.50 | 48 hours |
-| Reduction | 99.98% | 99.98% | 98% faster |
-
-Annual savings: $38,880 (92% reduction including refunds and infrastructure)
-
-=======
->>>>>>> 84552e7b
 ## Architecture
 
 ### State Machine
@@ -165,33 +99,6 @@
 
 ## Quality Scoring
 
-<<<<<<< HEAD
-Oracle determines quality score (0-100) and refund percentage independently:
-
-**Score Calculation:**
-```
-Quality = (Completeness × 0.4) + (Accuracy × 0.3) + (Freshness × 0.3)
-```
-
-**Refund Thresholds:**
-- Quality < 50: 100% refund (disputes_won)
-- Quality 50-79: Partial 25-75% (disputes_partial)
-- Quality ≥ 80: 0% refund (disputes_lost)
-
-**Examples:**
-- Score 65 → 35% refund
-- Score 85 → 0% refund
-- Score 40 → 100% refund
-
-Note: Oracle passes quality_score and refund_percentage separately to smart contract.
-
-## Live Deployment
-
-- **Program ID**: `D9adezZ12cosX3GG2jK6PpbwMFLHzcCYVpcPCFcaciYP`
-- **Network**: Solana Devnet
-- **API**: https://x402resolve.kamiyo.ai
-- **Dashboard**: https://x402kamiyo.github.io/x402resolve
-=======
 Oracle outputs:
 1. **quality_score** (0-100): Weighted assessment
 2. **refund_percentage** (0-100): Refund amount
@@ -200,7 +107,6 @@
 - Score < 50 → Full refund
 - Score 50-79 → Partial refund
 - Score ≥ 80 → No refund
->>>>>>> 84552e7b
 
 ## Installation
 
